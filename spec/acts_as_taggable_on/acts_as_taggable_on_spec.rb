--- conflicted
+++ resolved
@@ -44,11 +44,7 @@
       @taggable.should respond_to(:tag_list=, :skill_list=, :language_list=)
     end
     
-<<<<<<< HEAD
-    it "should generate a tag_list accessor for getting all tags for each tag type" do
-=======
     it "should generate a tag_list accessor, that includes owned tags, for each tag type" do
->>>>>>> 5386e9dd
       @taggable.should respond_to(:all_tags_list, :all_skills_list, :all_languages_list)
     end
   end
