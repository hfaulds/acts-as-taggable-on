--- conflicted
+++ resolved
@@ -44,12 +44,6 @@
     tags = TaggableModel.tagged_with(%w(ruby java), owned_by: @user, any: true)
     expect(tags).to include(@taggable, @taggable2)
     expect(tags.size).to eq(2)
-
-<<<<<<< HEAD
-    tags = TaggableModel.tagged_with(%w(ruby java), :owned_by => @user, :any => true, :start_at => 1.day.ago)
-    tags.should match_array [@taggable, @taggable2]
-=======
->>>>>>> 164e6fa8
   end
 
   it 'only returns objects tagged by owned_by when exclude is true' do
