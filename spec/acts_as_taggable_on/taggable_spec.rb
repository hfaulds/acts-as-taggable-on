require File.dirname(__FILE__) + '/../spec_helper'

describe "Taggable" do
  before(:each) do
    clean_database!
    @taggable = TaggableModel.new(:name => "Bob Jones")
  end

  it "should have tag types" do
    [:tags, :languages, :skills, :needs, :offerings].each do |type|
      TaggableModel.tag_types.should include type
    end

    @taggable.tag_types.should == TaggableModel.tag_types
  end

  it "should have tag_counts_on" do
    TaggableModel.tag_counts_on(:tags).all.should be_empty

    @taggable.tag_list = ["awesome", "epic"]
    @taggable.save

    TaggableModel.tag_counts_on(:tags).length.should == 2
    @taggable.tag_counts_on(:tags).length.should == 2
  end

  it "should be able to create tags" do
    @taggable.skill_list = "ruby, rails, css"
    @taggable.instance_variable_get("@skill_list").instance_of?(TagList).should be_true
    
    lambda {
      @taggable.save
    }.should change(Tag, :count).by(3)
  end

  it "should be able to create tags through the tag list directly" do
    @taggable.tag_list_on(:test).add("hello")
    @taggable.tag_list_cache_on(:test).should_not be_empty
    @taggable.tag_list_on(:test).should == ["hello"]
    
    @taggable.save
    @taggable.save_tags
    
    @taggable.reload
    @taggable.tag_list_on(:test).should == ["hello"]
  end

  it "should differentiate between contexts" do
    @taggable.skill_list = "ruby, rails, css"
    @taggable.tag_list = "ruby, bob, charlie"
    @taggable.save
    @taggable.reload
    @taggable.skill_list.should include("ruby")
    @taggable.skill_list.should_not include("bob")
  end

  it "should be able to remove tags through list alone" do
    @taggable.skill_list = "ruby, rails, css"
    @taggable.save
    @taggable.reload
    @taggable.should have(3).skills
    @taggable.skill_list = "ruby, rails"
    @taggable.save
    @taggable.reload
    @taggable.should have(2).skills
  end

  it "should be able to find by tag" do
    @taggable.skill_list = "ruby, rails, css"
    @taggable.save

    TaggableModel.tagged_with("ruby").first.should == @taggable
  end

  it "should be able to find by tag with context" do
    @taggable.skill_list = "ruby, rails, css"
    @taggable.tag_list = "bob, charlie"
    @taggable.save

    TaggableModel.tagged_with("ruby").first.should == @taggable
    TaggableModel.tagged_with("ruby, css").first.should == @taggable
    TaggableModel.tagged_with("bob", :on => :skills).first.should_not == @taggable
    TaggableModel.tagged_with("bob", :on => :tags).first.should == @taggable
  end

  it "should not care about case" do
    bob = TaggableModel.create(:name => "Bob", :tag_list => "ruby")
    frank = TaggableModel.create(:name => "Frank", :tag_list => "Ruby")

    Tag.find(:all).size.should == 1
    TaggableModel.tagged_with("ruby").to_a.should == TaggableModel.tagged_with("Ruby").to_a
  end

  it "should be able to get tag counts on model as a whole" do
    bob = TaggableModel.create(:name => "Bob", :tag_list => "ruby, rails, css")
    frank = TaggableModel.create(:name => "Frank", :tag_list => "ruby, rails")
    charlie = TaggableModel.create(:name => "Charlie", :skill_list => "ruby")
    TaggableModel.tag_counts.all.should_not be_empty
    TaggableModel.skill_counts.all.should_not be_empty
  end

  it "should be able to get all tag counts on model as whole" do
    bob = TaggableModel.create(:name => "Bob", :tag_list => "ruby, rails, css")
    frank = TaggableModel.create(:name => "Frank", :tag_list => "ruby, rails")
    charlie = TaggableModel.create(:name => "Charlie", :skill_list => "ruby")

    TaggableModel.all_tag_counts.all.should_not be_empty
    TaggableModel.all_tag_counts.first.count.should == 3 # ruby
  end

  if ActiveRecord::VERSION::MAJOR >= 3
    it "should not return read-only records" do
      TaggableModel.create(:name => "Bob", :tag_list => "ruby, rails, css")
      TaggableModel.tagged_with("ruby").first.should_not be_readonly
    end
  else
    xit "should not return read-only records" do
      # apparantly, there is no way to set readonly to false in a scope if joins are made
    end
    
    it "should be possible to return writable records" do
      TaggableModel.create(:name => "Bob", :tag_list => "ruby, rails, css")
      TaggableModel.tagged_with("ruby").first(:readonly => false).should_not be_readonly      
    end
  end

  it "should be able to get scoped tag counts" do
    bob = TaggableModel.create(:name => "Bob", :tag_list => "ruby, rails, css")
    frank = TaggableModel.create(:name => "Frank", :tag_list => "ruby, rails")
    charlie = TaggableModel.create(:name => "Charlie", :skill_list => "ruby")

    TaggableModel.tagged_with("ruby").tag_counts.first.count.should == 2   # ruby
    TaggableModel.tagged_with("ruby").skill_counts.first.count.should == 1 # ruby
  end

  it "should be able to get all scoped tag counts" do
    bob = TaggableModel.create(:name => "Bob", :tag_list => "ruby, rails, css")
    frank = TaggableModel.create(:name => "Frank", :tag_list => "ruby, rails")
    charlie = TaggableModel.create(:name => "Charlie", :skill_list => "ruby")

    TaggableModel.tagged_with("ruby").all_tag_counts.first.count.should == 3 # ruby
  end

  it "should be able to set a custom tag context list" do
    bob = TaggableModel.create(:name => "Bob")
    bob.set_tag_list_on(:rotors, "spinning, jumping")
    bob.tag_list_on(:rotors).should == ["spinning","jumping"]
    bob.save
    bob.reload
    bob.tags_on(:rotors).should_not be_empty
  end

  it "should be able to find tagged" do
    bob = TaggableModel.create(:name => "Bob", :tag_list => "fitter, happier, more productive", :skill_list => "ruby, rails, css")
    frank = TaggableModel.create(:name => "Frank", :tag_list => "weaker, depressed, inefficient", :skill_list => "ruby, rails, css")
    steve = TaggableModel.create(:name => 'Steve', :tag_list => 'fitter, happier, more productive', :skill_list => 'c++, java, ruby')

    TaggableModel.tagged_with("ruby", :order => 'taggable_models.name').to_a.should == [bob, frank, steve]
    TaggableModel.tagged_with("ruby, rails", :order => 'taggable_models.name').to_a.should == [bob, frank]
    TaggableModel.tagged_with(["ruby", "rails"], :order => 'taggable_models.name').to_a.should == [bob, frank]
  end

  it "should be able to find tagged with any tag" do
    bob = TaggableModel.create(:name => "Bob", :tag_list => "fitter, happier, more productive", :skill_list => "ruby, rails, css")
    frank = TaggableModel.create(:name => "Frank", :tag_list => "weaker, depressed, inefficient", :skill_list => "ruby, rails, css")
    steve = TaggableModel.create(:name => 'Steve', :tag_list => 'fitter, happier, more productive', :skill_list => 'c++, java, ruby')

    TaggableModel.tagged_with(["ruby", "java"], :order => 'taggable_models.name', :any => true).to_a.should == [bob, frank, steve]
    TaggableModel.tagged_with(["c++", "fitter"], :order => 'taggable_models.name', :any => true).to_a.should == [bob, steve]
    TaggableModel.tagged_with(["depressed", "css"], :order => 'taggable_models.name', :any => true).to_a.should == [bob, frank]
  end

  it "should be able to find tagged on a custom tag context" do
    bob = TaggableModel.create(:name => "Bob")
    bob.set_tag_list_on(:rotors, "spinning, jumping")
    bob.tag_list_on(:rotors).should == ["spinning","jumping"]
    bob.save

    TaggableModel.tagged_with("spinning", :on => :rotors).to_a.should == [bob]
  end

  it "should be able to use named scopes to chain tag finds" do
    bob = TaggableModel.create(:name => "Bob", :tag_list => "fitter, happier, more productive", :skill_list => "ruby, rails, css")
    frank = TaggableModel.create(:name => "Frank", :tag_list => "weaker, depressed, inefficient", :skill_list => "ruby, rails, css")
    steve = TaggableModel.create(:name => 'Steve', :tag_list => 'fitter, happier, more productive', :skill_list => 'c++, java, python')

    # Let's only find those productive Rails developers
    TaggableModel.tagged_with('rails', :on => :skills, :order => 'taggable_models.name').to_a.should == [bob, frank]
    TaggableModel.tagged_with('happier', :on => :tags, :order => 'taggable_models.name').to_a.should == [bob, steve]
    TaggableModel.tagged_with('rails', :on => :skills).tagged_with('happier', :on => :tags).to_a.should == [bob]
    TaggableModel.tagged_with('rails').tagged_with('happier', :on => :tags).to_a.should == [bob]
  end

  it "should be able to find tagged with only the matching tags" do
    bob = TaggableModel.create(:name => "Bob", :tag_list => "lazy, happier")
    frank = TaggableModel.create(:name => "Frank", :tag_list => "fitter, happier, inefficient")
    steve = TaggableModel.create(:name => 'Steve', :tag_list => "fitter, happier")

    TaggableModel.tagged_with("fitter, happier", :match_all => true).to_a.should == [steve]
  end

  it "should be able to find tagged with some excluded tags" do
    bob = TaggableModel.create(:name => "Bob", :tag_list => "happier, lazy")
    frank = TaggableModel.create(:name => "Frank", :tag_list => "happier")
    steve = TaggableModel.create(:name => 'Steve', :tag_list => "happier")

    TaggableModel.tagged_with("lazy", :exclude => true).to_a.should == [frank, steve]
  end

  it "should not create duplicate taggings" do
    bob = TaggableModel.create(:name => "Bob")
    lambda {
      bob.tag_list << "happier"
      bob.tag_list << "happier"
      bob.save
    }.should change(Tagging, :count).by(1)
  end
<<<<<<< HEAD
  
  describe "Associations" do
    before(:each) do
      @taggable = TaggableModel.create(:tag_list => "awesome, epic")
    end
    
    it "should not remove tags when creating associated objects" do
      @taggable.untaggable_models.create!
      @taggable.reload
      @taggable.tag_list.should have(2).items
    end
  end
  
=======

  describe "grouped_column_names_for method" do
    it "should return all column names joined for Tag GROUP clause" do
      @taggable.grouped_column_names_for(Tag).should == "tags.id, tags.name"
    end

    it "should return all column names joined for TaggableModel GROUP clause" do
      @taggable.grouped_column_names_for(TaggableModel).should == "taggable_models.id, taggable_models.name, taggable_models.type"
    end
  end

>>>>>>> 5386e9dd
  describe "Single Table Inheritance" do
    before do
      @taggable = TaggableModel.new(:name => "taggable")
      @inherited_same = InheritingTaggableModel.new(:name => "inherited same")
      @inherited_different = AlteredInheritingTaggableModel.new(:name => "inherited different")
    end
  
    it "should be able to save tags for inherited models" do
      @inherited_same.tag_list = "bob, kelso"
      @inherited_same.save
      InheritingTaggableModel.tagged_with("bob").first.should == @inherited_same
    end
  
    it "should find STI tagged models on the superclass" do
      @inherited_same.tag_list = "bob, kelso"
      @inherited_same.save
      TaggableModel.tagged_with("bob").first.should == @inherited_same
    end
  
    it "should be able to add on contexts only to some subclasses" do
      @inherited_different.part_list = "fork, spoon"
      @inherited_different.save
      InheritingTaggableModel.tagged_with("fork", :on => :parts).should be_empty
      AlteredInheritingTaggableModel.tagged_with("fork", :on => :parts).first.should == @inherited_different
    end
  
    it "should have different tag_counts_on for inherited models" do
      @inherited_same.tag_list = "bob, kelso"
      @inherited_same.save!
      @inherited_different.tag_list = "fork, spoon"
      @inherited_different.save!
  
      InheritingTaggableModel.tag_counts_on(:tags).map(&:name).should == %w(bob kelso)
      AlteredInheritingTaggableModel.tag_counts_on(:tags).map(&:name).should == %w(fork spoon)
      TaggableModel.tag_counts_on(:tags).map(&:name).should == %w(bob kelso fork spoon)
    end
  
    it 'should store same tag without validation conflict' do
      @taggable.tag_list = 'one'
      @taggable.save!
  
      @inherited_same.tag_list = 'one'
      @inherited_same.save!
  
      @inherited_same.update_attributes! :name => 'foo'
    end
  end
end<|MERGE_RESOLUTION|>--- conflicted
+++ resolved
@@ -215,8 +215,7 @@
       bob.save
     }.should change(Tagging, :count).by(1)
   end
-<<<<<<< HEAD
-  
+ 
   describe "Associations" do
     before(:each) do
       @taggable = TaggableModel.create(:tag_list => "awesome, epic")
@@ -228,8 +227,6 @@
       @taggable.tag_list.should have(2).items
     end
   end
-  
-=======
 
   describe "grouped_column_names_for method" do
     it "should return all column names joined for Tag GROUP clause" do
@@ -241,7 +238,6 @@
     end
   end
 
->>>>>>> 5386e9dd
   describe "Single Table Inheritance" do
     before do
       @taggable = TaggableModel.new(:name => "taggable")
