--- conflicted
+++ resolved
@@ -200,8 +200,7 @@
 
     TaggableModel.find_tagged_with("lazy", :exclude => true).should == [frank, steve]    
   end
-<<<<<<< HEAD
-  
+
   it "should not create duplicate taggings" do
     bob = TaggableModel.create(:name => "Bob")
     lambda {
@@ -211,9 +210,6 @@
     }.should change(Tagging, :count).by(1)
   end
   
-=======
-
->>>>>>> d812276c
   describe "Single Table Inheritance" do
     before do
       [TaggableModel, Tag, Tagging, TaggableUser].each(&:delete_all)
