--- conflicted
+++ resolved
@@ -28,54 +28,18 @@
 # Setup a database
 TEST_DATABASE_FILE = File.join(File.dirname(__FILE__), '..', 'test.sqlite3')
 File.unlink(TEST_DATABASE_FILE) if File.exist?(TEST_DATABASE_FILE)
-<<<<<<< HEAD
+
 ActiveRecord::Base.establish_connection(
   "adapter" => "sqlite3", "database" => TEST_DATABASE_FILE
 )
 
 ActiveRecord::Base.logger = Logger.new(File.join(File.dirname(__FILE__), "debug.log"))
-=======
 ActiveRecord::Base.establish_connection :adapter => 'sqlite3', :database => TEST_DATABASE_FILE
->>>>>>> 5386e9dd
 
 ActiveRecord::Base.silence do
   ActiveRecord::Migration.verbose = false
   load(File.dirname(__FILE__) + '/schema.rb')
-<<<<<<< HEAD
-end
-
-$: << File.join(File.dirname(__FILE__), '..', 'lib')
-require File.join(File.dirname(__FILE__), '..', 'init')
-
-class TaggableModel < ActiveRecord::Base
-  acts_as_taggable
-  acts_as_taggable_on :languages
-  acts_as_taggable_on :skills
-  acts_as_taggable_on :needs, :offerings
-  has_many :untaggable_models
-end
-
-class OtherTaggableModel < ActiveRecord::Base
-  acts_as_taggable_on :tags, :languages
-  acts_as_taggable_on :needs, :offerings
-end
-
-class InheritingTaggableModel < TaggableModel
-end
-
-class AlteredInheritingTaggableModel < TaggableModel
-  acts_as_taggable_on :parts
-end
-
-class TaggableUser < ActiveRecord::Base
-  acts_as_tagger
-end
-
-class UntaggableModel < ActiveRecord::Base
-  belongs_to :taggable_model, :touch => true
-=======
   load(File.dirname(__FILE__) + '/models.rb')
->>>>>>> 5386e9dd
 end
 
 def clean_database!
