--- conflicted
+++ resolved
@@ -5,11 +5,7 @@
 
 Gem::Specification.new do |s|
   s.name = %q{acts-as-taggable-on}
-<<<<<<< HEAD
-  s.version = "0.0.0"
-=======
   s.version = "2.0.0.rc1"
->>>>>>> 5386e9dd
 
   s.required_rubygems_version = Gem::Requirement.new("> 1.3.1") if s.respond_to? :required_rubygems_version=
   s.authors = ["Michael Bleigh"]
@@ -26,12 +22,10 @@
      "README.rdoc",
      "Rakefile",
      "VERSION",
+     "generators/acts_as_taggable_on_migration/acts_as_taggable_on_migration_generator.rb",
+     "generators/acts_as_taggable_on_migration/templates/migration.rb",
      "lib/acts-as-taggable-on.rb",
      "lib/acts_as_taggable_on/acts_as_taggable_on.rb",
-<<<<<<< HEAD
-     "lib/acts_as_taggable_on/acts_as_taggable_on/dirty.rb",
-     "lib/acts_as_taggable_on/acts_as_tagger.rb",
-=======
      "lib/acts_as_taggable_on/acts_as_taggable_on/cache.rb",
      "lib/acts_as_taggable_on/acts_as_taggable_on/collection.rb",
      "lib/acts_as_taggable_on/acts_as_taggable_on/core.rb",
@@ -41,7 +35,6 @@
      "lib/acts_as_taggable_on/acts_as_tagger.rb",
      "lib/acts_as_taggable_on/compatibility/Gemfile",
      "lib/acts_as_taggable_on/compatibility/active_record_backports.rb",
->>>>>>> 5386e9dd
      "lib/acts_as_taggable_on/tag.rb",
      "lib/acts_as_taggable_on/tag_list.rb",
      "lib/acts_as_taggable_on/tagging.rb",
@@ -51,6 +44,7 @@
      "rails/init.rb",
      "spec/acts_as_taggable_on/acts_as_taggable_on_spec.rb",
      "spec/acts_as_taggable_on/acts_as_tagger_spec.rb",
+     "spec/acts_as_taggable_on/group_helper_spec.rb",
      "spec/acts_as_taggable_on/tag_list_spec.rb",
      "spec/acts_as_taggable_on/tag_spec.rb",
      "spec/acts_as_taggable_on/taggable_spec.rb",
@@ -58,10 +52,7 @@
      "spec/acts_as_taggable_on/tagging_spec.rb",
      "spec/acts_as_taggable_on/tags_helper_spec.rb",
      "spec/bm.rb",
-<<<<<<< HEAD
-=======
      "spec/models.rb",
->>>>>>> 5386e9dd
      "spec/schema.rb",
      "spec/spec.opts",
      "spec/spec_helper.rb"
@@ -74,6 +65,7 @@
   s.test_files = [
     "spec/acts_as_taggable_on/acts_as_taggable_on_spec.rb",
      "spec/acts_as_taggable_on/acts_as_tagger_spec.rb",
+     "spec/acts_as_taggable_on/group_helper_spec.rb",
      "spec/acts_as_taggable_on/tag_list_spec.rb",
      "spec/acts_as_taggable_on/tag_spec.rb",
      "spec/acts_as_taggable_on/taggable_spec.rb",
