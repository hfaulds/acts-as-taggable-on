--- conflicted
+++ resolved
@@ -24,14 +24,6 @@
 
   gem.add_runtime_dependency 'rails', ['>= 3', '< 5']
 
-<<<<<<< HEAD
-  if File.exists?('UPGRADING')
-    gem.post_install_message = File.read("UPGRADING")
-  end
-
-  gem.add_runtime_dependency 'rails', '~> 3.0'
-=======
->>>>>>> 18d95ef1
   gem.add_development_dependency 'rspec', '~> 2.6'
   gem.add_development_dependency 'ammeter'
   gem.add_development_dependency 'sqlite3'
