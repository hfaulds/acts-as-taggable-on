--- conflicted
+++ resolved
@@ -4,9 +4,5 @@
 gem 'rails',        '2.3.5'
 gem 'rspec',        '1.3.0', :require => 'spec'
 gem 'sqlite3-ruby', '1.2.5', :require => 'sqlite3'
-gem 'mysql',                 :require => 'mysql'
-<<<<<<< HEAD
-gem 'pg',                    :require => 'pg'
-=======
-gem 'pg'
->>>>>>> 67fdfee1
+gem 'mysql'
+gem 'pg'