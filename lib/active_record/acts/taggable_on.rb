module ActiveRecord
  module Acts
    module TaggableOn
      def self.included(base)
        base.extend(ClassMethods)
      end
      
      module ClassMethods
        def acts_as_taggable
          acts_as_taggable_on :tags
        end
        
        def acts_as_taggable_on(*args)
          self.class_eval do
            @tag_types = args
            def self.tag_types
              @tag_types
            end
            
            has_many :taggings, :as => :taggable, :dependent => :destroy, :include => :tag
            has_many :base_tags, :class_name => "Tag", :through => :taggings, :source => :tag
            
            attr_writer :custom_contexts
            
            before_save :save_cached_tag_list
            after_save :save_tags
          end
          
          for tag_type in args
            tag_type = tag_type.to_s
            self.class_eval do
              has_many "#{tag_type.singularize}_taggings".to_sym, :as => :taggable, :dependent => :destroy, 
                :include => :tag, :conditions => ["context = ?",tag_type], :class_name => "Tagging"
              has_many "#{tag_type}".to_sym, :through => "#{tag_type.singularize}_taggings".to_sym, :source => :tag
            end
            
            include ActiveRecord::Acts::TaggableOn::InstanceMethods
            
            self.class_eval <<-RUBY
              def self.caching_#{tag_type.singularize}_list?
                caching_tag_list_on?("#{tag_type}")
              end
              
              def self.#{tag_type.singularize}_counts(options={})
                tag_counts_on('#{tag_type}',options)
              end
        
              def #{tag_type.singularize}_list
                tag_list_on('#{tag_type}')
              end
            
              def #{tag_type.singularize}_list=(new_tags)
                set_tag_list_on('#{tag_type}',new_tags)
              end
            
              def #{tag_type.singularize}_counts(options = {})
                tag_counts_on('#{tag_type}',options)
              end
              
<<<<<<< HEAD
              def #{tag_type}_from(owner)
                tag_list_on('#{tag_type}', owner)
=======
              def find_related_#{tag_type}(options = {})
                related_tags_on('#{tag_type}',options)
>>>>>>> fd499ef4
              end
            RUBY
          end
          
          extend ActiveRecord::Acts::TaggableOn::SingletonMethods          
          
          alias_method_chain :reload, :tag_list
        end
        
        def is_taggable?
          false
        end
      end
      
      module SingletonMethods
        # Pass either a tag string, or an array of strings or tags
        # 
        # Options:
        #   :exclude - Find models that are not tagged with the given tags
        #   :match_all - Find models that match all of the given tags, not just one
        #   :conditions - A piece of SQL conditions to add to the query
        #   :on - scopes the find to a context
        def find_tagged_with(*args)
          options = find_options_for_find_tagged_with(*args)
          options.blank? ? [] : find(:all,options)
        end
        
        def caching_tag_list_on?(context)
          column_names.include?("cached_#{context.to_s.singularize}_list")
        end     
        
        def tag_counts_on(context, options = {})
          Tag.find(:all, find_options_for_tag_counts(options.merge({:on => context.to_s})))
        end           
        
        def find_options_for_find_tagged_with(tags, options = {})
          tags = tags.is_a?(Array) ? TagList.new(tags.map(&:to_s)) : TagList.from(tags)

          return {} if tags.empty?

          conditions = []
          conditions << sanitize_sql(options.delete(:conditions)) if options[:conditions]
          
          unless (on = options.delete(:on)).nil?
            conditions << sanitize_sql(["context = ?",on.to_s])
          end

          taggings_alias, tags_alias = "#{table_name}_taggings", "#{table_name}_tags"

          if options.delete(:exclude)
            tags_conditions = tags.map { |t| sanitize_sql(["#{Tag.table_name}.name LIKE ?", t]) }.join(" OR ")
            conditions << sanitize_sql(["#{table_name}.id NOT IN (SELECT #{Tagging.table_name}.taggable_id FROM #{Tagging.table_name} LEFT OUTER JOIN #{Tag.table_name} ON #{Tagging.table_name}.tag_id = #{Tag.table_name}.id WHERE (#{tags_conditions}) AND #{Tagging.table_name}.taggable_type = #{quote_value(base_class.name)})", tags])
          else
            conditions << tags.map { |t| sanitize_sql(["#{tags_alias}.name LIKE ?", t]) }.join(" OR ")

            if options.delete(:match_all)
              group = "#{taggings_alias}.taggable_id HAVING COUNT(#{taggings_alias}.taggable_id) = #{tags.size}"
            end
          end
          
          { :select => "DISTINCT #{table_name}.*",
            :joins => "LEFT OUTER JOIN #{Tagging.table_name} #{taggings_alias} ON #{taggings_alias}.taggable_id = #{table_name}.#{primary_key} AND #{taggings_alias}.taggable_type = #{quote_value(base_class.name)} " +
                      "LEFT OUTER JOIN #{Tag.table_name} #{tags_alias} ON #{tags_alias}.id = #{taggings_alias}.tag_id",
            :conditions => conditions.join(" AND "),
            :group      => group
          }.update(options)
        end    
        
        # Calculate the tag counts for all tags.
        # 
        # Options:
        #  :start_at - Restrict the tags to those created after a certain time
        #  :end_at - Restrict the tags to those created before a certain time
        #  :conditions - A piece of SQL conditions to add to the query
        #  :limit - The maximum number of tags to return
        #  :order - A piece of SQL to order by. Eg 'tags.count desc' or 'taggings.created_at desc'
        #  :at_least - Exclude tags with a frequency less than the given value
        #  :at_most - Exclude tags with a frequency greater than the given value
        #  :on - Scope the find to only include a certain context
        def find_options_for_tag_counts(options = {})
          options.assert_valid_keys :start_at, :end_at, :conditions, :at_least, :at_most, :order, :limit, :on
          
          scope = scope(:find)
          start_at = sanitize_sql(["#{Tagging.table_name}.created_at >= ?", options.delete(:start_at)]) if options[:start_at]
          end_at = sanitize_sql(["#{Tagging.table_name}.created_at <= ?", options.delete(:end_at)]) if options[:end_at]

          type_and_context = "#{Tagging.table_name}.taggable_type = #{quote_value(base_class.name)}"
          
          conditions = [
            type_and_context,
            options[:conditions],
            scope && scope[:conditions],
            start_at,
            end_at
          ]
          
          conditions = conditions.compact.join(' AND ')

          joins = ["LEFT OUTER JOIN #{Tagging.table_name} ON #{Tag.table_name}.id = #{Tagging.table_name}.tag_id"]
          joins << sanitize_sql(["AND #{Tagging.table_name}.context = ?",options.delete(:on).to_s]) unless options[:on].nil?
          joins << "LEFT OUTER JOIN #{table_name} ON #{table_name}.#{primary_key} = #{Tagging.table_name}.taggable_id"
          joins << scope[:joins] if scope && scope[:joins]

          at_least  = sanitize_sql(['COUNT(*) >= ?', options.delete(:at_least)]) if options[:at_least]
          at_most   = sanitize_sql(['COUNT(*) <= ?', options.delete(:at_most)]) if options[:at_most]
          having    = [at_least, at_most].compact.join(' AND ')
          group_by  = "#{Tag.table_name}.id, #{Tag.table_name}.name HAVING COUNT(*) > 0"
          group_by << " AND #{having}" unless having.blank?

          { :select     => "#{Tag.table_name}.id, #{Tag.table_name}.name, COUNT(*) AS count", 
            :joins      => joins.join(" "),
            :conditions => conditions,
            :group      => group_by
          }.update(options)
        end    
        
        def is_taggable?
          true
        end                
      end
    
      module InstanceMethods
        
        def tag_types
          self.class.tag_types
        end
        
        def custom_contexts
          @custom_contexts ||= []
        end
        
        def is_taggable?
          self.class.is_taggable?
        end
        
        def add_custom_context(value)
          custom_contexts << value.to_s unless custom_contexts.include?(value.to_s) or self.class.tag_types.map(&:to_s).include?(value.to_s)
        end
        
        def tag_list_on(context, owner=nil)
          var_name = context.to_s.singularize + "_list"
          return instance_variable_get("@#{var_name}") unless instance_variable_get("@#{var_name}").nil?
        
          if !owner && self.class.caching_tag_list_on?(context) and !(cached_value = cached_tag_list_on(context, owner)).nil?
            instance_variable_set("@#{var_name}", TagList.from(self["cached_#{var_name}"]))
          else
            instance_variable_set("@#{var_name}", TagList.new(*tags_on(context, owner).map(&:name)))
          end
        end
        
        def tags_on(context, owner=nil)
          if owner
            opts = {:conditions => ["context = ? AND tagger_id = ? AND tagger_type = ?",
                                    context.to_s, owner.id, owner.class.to_s]}
          else
            opts = {:conditions => ["context = ?", context.to_s]}
          end
          base_tags.find(:all, opts)
        end
        
        def cached_tag_list_on(context)
          self["cached_#{context.to_s.singularize}_list"]
        end
        
        def set_tag_list_on(context,new_list, tagger=nil)
          instance_variable_set("@#{context.to_s.singularize}_list", TagList.from_owner(tagger, new_list))
          add_custom_context(context)
        end
        
        def tag_counts_on(context,options={})
          self.class.tag_counts_on(context,{:conditions => ["#{Tag.table_name}.name IN (?)", tag_list_on(context)]}.reverse_merge!(options))
        end
        
        def related_tags_on(context, options={})
          self.class.find_by_sql([
            "SELECT #{self.class.table_name}.*, COUNT(#{Tag.table_name}.id) AS count " +
            "FROM #{self.class.table_name}, #{Tag.table_name}, #{Tagging.table_name} " +
            "WHERE #{self.class.table_name}.id != #{self.id} " +
                  "AND #{self.class.table_name}.id = #{Tagging.table_name}.taggable_id " +
                  "AND #{Tagging.table_name}.taggable_type = ? " +
                  "AND #{Tagging.table_name}.tag_id = #{Tag.table_name}.id AND #{Tag.table_name}.name IN (?)" +
            "GROUP BY #{self.class.table_name}.id ORDER BY count DESC",
            self.class.to_s, self.tags_on(context).collect {|t| t.name}
          ])
        end
        
        def save_cached_tag_list
          self.class.tag_types.map(&:to_s).each do |tag_type|
            if self.class.send("caching_#{tag_type.singularize}_list?")
              self["cached_#{tag_type.singularize}_list"] = send("#{tag_type.singularize}_list").to_s
            end
          end
        end
        
        def save_tags
          (custom_contexts + self.class.tag_types.map(&:to_s)).each do |tag_type|
            next unless instance_variable_get("@#{tag_type.singularize}_list")
            owner = instance_variable_get("@#{tag_type.singularize}_list").owner
            new_tag_names = instance_variable_get("@#{tag_type.singularize}_list") - tags_on(tag_type).map(&:name)
            old_tags = tags_on(tag_type).reject { |tag| instance_variable_get("@#{tag_type.singularize}_list").include?(tag.name) }
          
            self.class.transaction do
              base_tags.delete(*old_tags) if old_tags.any?
              new_tag_names.each do |new_tag_name|
                new_tag = Tag.find_or_create_with_like_by_name(new_tag_name)
                Tagging.create(:tag_id => new_tag.id, :context => tag_type, 
                               :taggable => self, :tagger => owner)
              end
            end
          end
          
          true
        end
        
        def reload_with_tag_list(*args)
          self.class.tag_types.each do |tag_type|
            self.instance_variable_set("@#{tag_type.to_s.singularize}_list", nil)
          end
          
          reload_without_tag_list(*args)
        end
      end
    end
  end
end<|MERGE_RESOLUTION|>--- conflicted
+++ resolved
@@ -57,13 +57,12 @@
                 tag_counts_on('#{tag_type}',options)
               end
               
-<<<<<<< HEAD
               def #{tag_type}_from(owner)
                 tag_list_on('#{tag_type}', owner)
-=======
+              end
+              
               def find_related_#{tag_type}(options = {})
                 related_tags_on('#{tag_type}',options)
->>>>>>> fd499ef4
               end
             RUBY
           end
